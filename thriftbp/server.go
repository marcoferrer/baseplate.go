--- conflicted
+++ resolved
@@ -91,13 +91,8 @@
 // and protocol to serve the given TProcessor which is wrapped with the
 // given ProcessorMiddlewares.
 func NewServer(cfg ServerConfig) (*thrift.TSimpleServer, error) {
-<<<<<<< HEAD
-	transport := cfg.Socket
+	var transport thrift.TServerTransport = cfg.Socket
 	if transport == nil {
-=======
-	var transport thrift.TServerTransport
-	if cfg.Socket == nil {
->>>>>>> 2c2736a4
 		var err error
 		if cfg.SocketTimeout > 0 {
 			transport, err = thrift.NewTServerSocketTimeout(cfg.Addr, cfg.SocketTimeout)
